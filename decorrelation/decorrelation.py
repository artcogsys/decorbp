import torch
from torch import nn
import torch.nn.functional as F
from torch import Tensor
import numpy as np
from torch.nn.common_types import _size_2_t
import itertools

def decor_modules(model: nn.Module):
    """Returns the list of decorrelation modules
    """
    return list(filter(lambda m: isinstance(m, Decorrelation), model.modules()))

def decor_update(modules):
    """Updates all decorrelation modules and returns decorrelation loss per decorrelation module
    """
    loss = np.zeros(len(modules))
    for i, m in enumerate(modules):
        loss[i] = m.update().detach().numpy()
    return loss

def decor_loss(modules):
    """Returns decorrelation loss
    """
    loss = np.zeros(len(modules))
    for i, m in enumerate(modules):
        loss[i] = m.loss().detach().numpy()
    return loss

def lower_triangular(C: Tensor, offset: int):
    """Return lower triangular elements of a matrix as a vector
    """
    return C[torch.tril_indices(C.shape[0], C.shape[1], offset=offset).unbind()]

class Decorrelation(nn.Module):
    """A Decorrelation layer flattens the input, decorrelates, updates decorrelation parameters, and returns the reshaped decorrelated input"""

    def __init__(self, in_features: int, method: str = 'standard', decor_lr: float = 0.0, kappa: float = 0.5, full=True, downsample__perc: float = 1.0, device = None, dtype = None) -> None:
        """"Params:
            - in_features: input dimensionality
            - method: method for decorrelation: default is 'standard' with kappa=0.5 (original whitening inducing approach)
                - 'standard' (original approach weighting between decorrelation and whitening using kappa
                    (kappa=0 is pure decorrelation; kappa=1 is pure variance normalising; kappa=0.5 is original balancel 0 < kappa < 1 is whitening inducing)
                - 'normalized' (weighted approach normalized by input size)
            - decor_lr: decorrrelation learning rate
            - kappa: decorrelation strength (0-1)
            - full: learn a full (True) or lower triangular (False) decorrelation matrix
            - downsample_perc: downsampling for covariance computation
        """

        factory_kwargs = {'device': device, 'dtype': dtype}
        super().__init__()

        self.in_features = in_features
        self.register_buffer("weight", torch.empty(self.in_features, self.in_features, **factory_kwargs))
        self.decor_lr = decor_lr
        self.downsample_perc = downsample__perc
        self.method = method

        # self.optimizer = torch.optim.SGD([self.weight], lr=decor_lr, momentum=1e-2, dampening=0, weight_decay=0, nesterov=True)

        self.kappa = kappa
        self.full = full

        self.reset_parameters()

    def reset_parameters(self):
        nn.init.eye_(self.weight)
    
    def forward(self, input: torch.Tensor) -> torch.Tensor:
        """In case of node perturbation we do not need to store decor_state and can immediately update the decorrelation parameters
        """
        if self.training:
            if self.downsample_perc != 1.0:
                self.decor_state = F.linear(self.downsample(input).view(-1, np.prod(input.shape[1:])), self.weight)
                return self.decorrelate(input)
            else:
                self.decor_state = F.linear(input.view(len(input), -1), self.weight)
                return self.decor_state.view(input.shape)
        else:
            return self.decorrelate(input)
        
    def decorrelate(self, input: Tensor):
        """Applies the decorrelating transform. Can be overloaded in composite functions to return the decorrelating transform.
        Maps back to the original input.
        """
        return F.linear(input.view(len(input), -1), self.weight).view(input.shape)

    def update(self, loss_only=False):
        """Implements decorrelation update
        Args:
            - loss_only: if True, only the loss is computed and returned
        """

        # covariance; NOTE: expensive operation
        X = self.decor_state.T @ self.decor_state / len(self.decor_state)

        if self.full:
            # remove diagonal
            C = X - torch.diag(torch.diag(X))
        else:
            # strictly lower triangular part of x x' averaged over datapoints and normalized by square root of number of non-zero entries
            C = torch.sqrt(torch.arange(self.in_features)) * torch.tril(X, diagonal=-1)

        # unit variance term averaged over datapoints
        v = torch.mean(self.decor_state**2 - 1.0, axis=0)

        match self.method:

            case 'standard':

                # original decorrelation rule
                if not loss_only:
                    self.weight.data -= self.decor_lr * ((1.0 - self.kappa) * C @ self.weight + self.kappa * v * self.weight)

                # compute loss; we divide by the number of matrix elements
                return ((1-self.kappa) * torch.sum(C**2) + self.kappa * torch.sum(v**2)) / self.in_features**2

            case 'normalized':

                # compute update; NOTE: expensive operation
                if not loss_only:
                    self.weight.data -= self.decor_lr * (((1.0 - self.kappa)/(self.in_features-1)) * C @ self.weight + self.kappa * 2 * v * self.weight)

                # compute loss
                return (1/self.in_features) * (((1-self.kappa)/(self.in_features-1)) * torch.sum(C**2) + self.kappa * torch.sum(v**2))

            case _:
                raise ValueError(f"Unknown method: {self.method}")
        
        # else: # learn lower triangular R

        #     # strictly lower triangular part of x x' averaged over datapoints and normalized by square root of number of non-zero entries
        #     L = torch.sqrt(torch.arange(self.in_features)) * torch.tril(self.decor_state.T @ self.decor_state, diagonal=-1) / len(self.decor_state)
        
        #     # unit variance term averaged over datapoints
        #     v = torch.mean(self.decor_state**2 - 1.0, axis=0)

        #     # compute update
        #     self.weight.data -= self.decor_lr * ((1.0 - self.kappa) * L @ self.weight + self.kappa * 2 * v * self.weight)

        #     # compute loss
        #     return (1-self.kappa) * torch.sum(L*L) + self.kappa * torch.sum(v**2)
        
    def loss(self):
        return self.update(loss_only=True)

    def downsample(self, input: Tensor):
        """Downsamples the input for covariance computation"""
        if self.downsample_perc is None:
            num_samples = torch.min([len(input), self.in_features+1])
            idx = np.random.choice(np.arange(len(input)), size=num_samples)
            return input[idx]
        elif self.downsample_perc < 1.0:
            num_samples = int(len(input) * self.downsample_perc)
            idx = np.random.choice(np.arange(len(input)), size=num_samples)
            return input[idx]
        else:
            return input


class DecorLinear(Decorrelation):
    """Linear layer with input decorrelation"""

    def __init__(self, in_features: int, out_features: int, bias: bool = True, method: str = 'standard', decor_lr: float = 0.0,
                 kappa = 1e-3, full: bool = True, downsample_perc:float =1.0, device=None, dtype=None) -> None:
        factory_kwargs = {'device': device, 'dtype': dtype}
        super().__init__(in_features, method=method, decor_lr=decor_lr, kappa=kappa, full=full, downsample__perc=downsample_perc, **factory_kwargs)
        self.linear = nn.Linear(in_features, out_features, bias=bias, **factory_kwargs)

    def forward(self, input: Tensor) -> Tensor:
        return self.linear.forward(super().forward(input))      
    

class DecorConv2d(Decorrelation):
    """2d convolution with input decorrelation"""

    def __init__(self, in_channels: int, out_channels: int, kernel_size: _size_2_t,
                 stride: _size_2_t = 1, padding: _size_2_t = 0, dilation: _size_2_t = 1,
<<<<<<< HEAD
                 decor_dilation: _size_2_t = 1, # New parameter for decorrelation dilation
                 bias: bool = True, decor_lr: float = 0.0, kappa = 1e-3, full: bool = True,
=======
                 bias: bool = True, method: str = 'standard', decor_lr: float = 0.0, kappa = 1e-3, full: bool = True,
>>>>>>> f05d15a8
                 downsample_perc=1.0, device=None, dtype=None) -> None:
        """
        Args:
            - in_channels: number of input channels
            - out_channels: number of output channels
            - kernel_size: size of the convolving kernel
            - stride: stride of the convolution
            - padding: zero-padding added to both sides of the input
            - dilation: spacing between kernel elements
            - decor_dilation: dilation arg for decor operation
            - bias: whether to add a learnable bias to the output
            - method: decorrelation method
            - decor_lr: decorrelation learning rate
            - kappa: decorrelation strength (0-1)
            - full: learn a full (True) or lower triangular (False) decorrelation matrix
            - downsample_perc: downsampling for covariance computation
        """

        factory_kwargs = {'device': device, 'dtype': dtype}

        # define decorrelation layer
        super().__init__(in_features=in_channels * np.prod(kernel_size), method=method, decor_lr=decor_lr, kappa=kappa, full=full, downsample__perc=downsample_perc, **factory_kwargs)        
        
        self.in_channels = in_channels
        self.kernel_size = kernel_size
        self.stride = stride
        self.padding = padding
        self.dilation = dilation
        self.decor_dilation = decor_dilation

        # this applies the kernel weights
        self.forward_conv = nn.Conv2d(in_channels=self.in_features,
                                        out_channels=out_channels,
                                        kernel_size=(1, 1),
                                        stride=(1, 1),
                                        padding=0,
                                        dilation=self.dilation,
                                        bias=bias,
                                        **factory_kwargs)

        self.input = None

    def forward(self, input: Tensor) -> Tensor:

        if self.training:
            # we store a downsampled version for input decorrelation and diagonal computation
            self.decor_state = self.decorrelate(self.downsample(input)).reshape(-1, self.in_features)

        # efficiently combines the patch-wise R update with the convolutional W update on all data
        weight = nn.functional.conv2d(self.weight.view(self.in_features, self.in_channels, *self.kernel_size).moveaxis(0, 1),
                                      self.forward_conv.weight.flip(-1, -2),
                                      padding=0).moveaxis(0, 1)
                
        # applies the combined weight to the non-downsampled input to generate the desired output
        self.forward_conv.output = nn.functional.conv2d(input, weight,
                                         stride=self.stride,
                                         dilation=self.dilation,
                                         padding=self.padding)

        # needed for BP gradient propagation
        self.forward_conv.output.requires_grad_(True)
        self.forward_conv.output.retain_grad()
        
        return self.forward_conv.output
    
    def decorrelate(self, input: Tensor):
        """Applies the patchwise decorrelating transform and returns decorrelated feature maps
        """
        return nn.functional.conv2d(input, self.weight.view(self.in_features, self.in_channels, *self.kernel_size),
                                    bias=None, stride=self.stride, padding=self.padding, 
                                    dilation=self.decor_dilation).moveaxis(1, 3)
        
    # def patches(self, input: Tensor):
    #     """Returns the input patches via an identity mapping"""
    #     identity = nn.Parameter(torch.empty(self.in_features, self.in_features, device=self.weight.device, dtype=self.weight.dtype), requires_grad=False)
    #     nn.init.eye_(identity)
    #     return nn.functional.conv2d(input, identity.view(self.in_features, self.in_channels, *self.kernel_size),
    #                                 bias=None, stride=self.stride, padding=self.padding, 
    #                                 dilation=self.dilation).moveaxis(1, 3).reshape(-1, self.in_features)
<|MERGE_RESOLUTION|>--- conflicted
+++ resolved
@@ -177,12 +177,8 @@
 
     def __init__(self, in_channels: int, out_channels: int, kernel_size: _size_2_t,
                  stride: _size_2_t = 1, padding: _size_2_t = 0, dilation: _size_2_t = 1,
-<<<<<<< HEAD
                  decor_dilation: _size_2_t = 1, # New parameter for decorrelation dilation
-                 bias: bool = True, decor_lr: float = 0.0, kappa = 1e-3, full: bool = True,
-=======
                  bias: bool = True, method: str = 'standard', decor_lr: float = 0.0, kappa = 1e-3, full: bool = True,
->>>>>>> f05d15a8
                  downsample_perc=1.0, device=None, dtype=None) -> None:
         """
         Args:
